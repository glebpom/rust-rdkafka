[package]
name = "rdkafka"
version = "0.22.0"
authors = ["Federico Giraud <giraud.federico@gmail.com>"]
repository = "https://github.com/fede1024/rust-rdkafka"
readme = "README.md"
license = "MIT"
description = "Rust wrapper for librdkafka"
keywords = ["kafka", "rdkafka"]
categories = ["api-bindings"]
edition = "2018"

[dependencies]
<<<<<<< HEAD
rdkafka-sys = { path = "rdkafka-sys", version = "1.2.1" }
futures = "0.3"
=======
rdkafka-sys = { path = "rdkafka-sys", version = "1.2.1", default-features = false }
futures = "0.1.21"
>>>>>>> cb3f9199
libc = "0.2.0"
log = "0.4.8"
pin-project = "0.4"
serde = { version = "1.0.0", features = ["derive"] }
serde_json = "1.0.0"
tokio = { version = "0.2.1", features = ["rt-core", "blocking"] }

[dev-dependencies]
backoff = "0.1.5"
chrono = "0.4.0"
clap = "2.18.0"
env_logger = "0.7.1"
lazy_static = "1.4.0"
rand = "0.3.15"
regex = "1.1.6"
tokio = { version = "0.2.1", features = ["macros", "time"] }

# These features are re-exports of the features that the rdkafka-sys crate
# provides. See the rdkafka-sys documentation for details.
[features]
default = ["libz"]
cmake-build = ["rdkafka-sys/cmake-build"]
cmake_build = ["rdkafka-sys/cmake_build"]
dynamic_linking = ["rdkafka-sys/dynamic_linking"]
ssl = ["rdkafka-sys/ssl"]
ssl-vendored = ["rdkafka-sys/ssl-vendored"]
gssapi = ["rdkafka-sys/gssapi"]
sasl = ["rdkafka-sys/sasl"]
libz = ["rdkafka-sys/libz"]
libz-static = ["rdkafka-sys/libz-static"]
zstd = ["rdkafka-sys/zstd"]
zstd-pkg-config = ["rdkafka-sys/zstd-pkg-config"]
external-lz4 = ["rdkafka-sys/external-lz4"]
external_lz4 = ["rdkafka-sys/external_lz4"]<|MERGE_RESOLUTION|>--- conflicted
+++ resolved
@@ -11,13 +11,8 @@
 edition = "2018"
 
 [dependencies]
-<<<<<<< HEAD
-rdkafka-sys = { path = "rdkafka-sys", version = "1.2.1" }
+rdkafka-sys = { path = "rdkafka-sys", version = "1.2.1", default-features = false }
 futures = "0.3"
-=======
-rdkafka-sys = { path = "rdkafka-sys", version = "1.2.1", default-features = false }
-futures = "0.1.21"
->>>>>>> cb3f9199
 libc = "0.2.0"
 log = "0.4.8"
 pin-project = "0.4"
