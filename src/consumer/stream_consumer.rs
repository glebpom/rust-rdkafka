--- conflicted
+++ resolved
@@ -19,13 +19,9 @@
 use crate::error::KafkaError;
 use crate::error::KafkaResult;
 use crate::message::BorrowedMessage;
-<<<<<<< HEAD
 use crate::rdsys;
 use crate::rdsys::types::*;
-use crate::util::duration_to_millis;
-=======
 use crate::util::Timeout;
->>>>>>> 82d5ecdf
 
 /// A small wrapper for a message pointer. This wrapper is only used to
 /// pass a message between the polling thread and the thread consuming the stream,
@@ -122,7 +118,6 @@
 impl<'a, C: ConsumerContext + 'a> Stream for MessageStream<'a, C> {
     type Item = KafkaResult<BorrowedMessage<'a>>;
 
-<<<<<<< HEAD
     fn poll_next(self: Pin<&mut Self>, cx: &mut Context) -> Poll<Option<Self::Item>> {
         let mut this = self.project();
         let mut pending: Pin<&mut Option<task::JoinHandle<PollConsumerResult>>> = this.pending.as_mut();
@@ -146,27 +141,6 @@
                         };
                         return ret;
                     }
-=======
-/// Internal consumer loop. This is the main body of the thread that will drive the stream consumer.
-/// If `send_none` is true, the loop will send a None into the sender every time the poll times out.
-fn poll_loop<C: ConsumerContext>(
-    consumer: &BaseConsumer<C>,
-    sender: mpsc::Sender<Option<PolledMessagePtr>>,
-    should_stop: &AtomicBool,
-    poll_interval: Duration,
-    send_none: bool,
-) {
-    trace!("Polling thread loop started");
-    let mut curr_sender = sender;
-    while !should_stop.load(Ordering::Relaxed) {
-        trace!("Polling base consumer");
-        let future_sender = match consumer.poll_raw(Timeout::After(poll_interval)) {
-            None => {
-                if send_none {
-                    curr_sender.send(None)
-                } else {
-                    continue; // TODO: check stream closed
->>>>>>> 82d5ecdf
                 }
                 debug!("Requesting next poll result");
                 let consumer = Arc::clone(&this.consumer);
@@ -192,6 +166,8 @@
     }
 }
 
+
+
 /// A Kafka Consumer providing a `futures::Stream` interface.
 ///
 /// This consumer doesn't need to be polled since it has a separate polling thread. Due to the
