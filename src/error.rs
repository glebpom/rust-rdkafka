--- conflicted
+++ resolved
@@ -94,17 +94,11 @@
             KafkaError::Nul(_) => write!(f, "FFI null error"),
             KafkaError::OffsetFetch(err) => write!(f, "KafkaError (Offset fetch error: {})", err),
             KafkaError::PartitionEOF(part_n) => write!(f, "KafkaError (Partition EOF: {})", part_n),
-<<<<<<< HEAD
-            KafkaError::SetPartitionOffset(err) => write!(f, "KafkaError (Set partition offset error: {})", err),
-=======
             KafkaError::PauseResume(ref err) => {
                 write!(f, "KafkaError (Pause/resume error: {})", err)
             }
             KafkaError::Seek(ref err) => write!(f, "KafkaError (Seek error: {})", err),
-            KafkaError::SetPartitionOffset(err) => {
-                write!(f, "KafkaError (Set partition offset error: {})", err)
-            }
->>>>>>> 82d5ecdf
+            KafkaError::SetPartitionOffset(err) => write!(f, "KafkaError (Set partition offset error: {})", err),
             KafkaError::StoreOffset(err) => write!(f, "KafkaError (Store offset error: {})", err),
             KafkaError::Subscription(ref err) => write!(f, "KafkaError (Subscription error: {})", err),
         }
