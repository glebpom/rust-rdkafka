//! Test data consumption using low level and high level consumers.
use futures::StreamExt;
use log::*;

use rdkafka::{ClientConfig, ClientContext, Message, Statistics, Timestamp};
use rdkafka::consumer::{BaseConsumer, Consumer, ConsumerContext, CommitMode, StreamConsumer};
use rdkafka::error::{KafkaError, KafkaResult};
use rdkafka::topic_partition_list::{Offset, TopicPartitionList};
use rdkafka::util::current_time_millis;

mod utils;
use utils::*;

<<<<<<< HEAD
=======
use std::collections::HashMap;
use std::sync::atomic::{AtomicUsize, Ordering};
use std::sync::Arc;
use std::thread;
>>>>>>> 82d5ecdf
use std::time::{Duration, Instant};
use std::collections::HashMap;

struct TestContext {
    _n: i64, // Add data for memory access validation
    wakeups: Arc<AtomicUsize>,
}

impl ClientContext for TestContext {
    // Access stats
    fn stats(&self, stats: Statistics) {
        let stats_str = format!("{:?}", stats);
        println!("Stats received: {} bytes", stats_str.len());
    }
}

impl ConsumerContext for TestContext {
    fn commit_callback(&self, result: KafkaResult<()>, _offsets: *mut rdkafka_sys::RDKafkaTopicPartitionList) {
        println!("Committing offsets: {:?}", result);
    }

    fn message_queue_nonempty_callback(&self) {
        self.wakeups.fetch_add(1, Ordering::SeqCst);
    }
}

fn consumer_config(group_id: &str, config_overrides: Option<HashMap<&str, &str>>) -> ClientConfig {
    let mut config = ClientConfig::new();

    config.set("group.id", group_id);
    config.set("client.id", "rdkafka_integration_test_client");
    config.set("bootstrap.servers", get_bootstrap_server().as_str());
    config.set("enable.partition.eof", "false");
    config.set("session.timeout.ms", "6000");
    config.set("enable.auto.commit", "false");
    config.set("statistics.interval.ms", "500");
    config.set("api.version.request", "true");
    config.set("debug", "all");
    config.set("auto.offset.reset", "earliest");

    if let Some(overrides) = config_overrides {
        for (key, value) in overrides {
            config.set(key, value);
        }
    }

    config
}

// Create stream consumer for tests
fn create_stream_consumer(
    group_id: &str,
    config_overrides: Option<HashMap<&str, &str>>,
) -> StreamConsumer<TestContext> {
    let cons_context = TestContext {
        _n: 64,
        wakeups: Arc::new(AtomicUsize::new(0)),
    };
    create_stream_consumer_with_context(group_id, config_overrides, cons_context)
}

fn create_stream_consumer_with_context<C: ConsumerContext>(
    group_id: &str,
    config_overrides: Option<HashMap<&str, &str>>,
    context: C,
) -> StreamConsumer<C> {
    consumer_config(group_id, config_overrides)
        .create_with_context(context)
        .expect("Consumer creation failed")
}

fn create_base_consumer(
    group_id: &str,
    config_overrides: Option<HashMap<&str, &str>>
) -> BaseConsumer<TestContext> {
    consumer_config(group_id, config_overrides)
        .create_with_context(TestContext {
            _n: 64,
            wakeups: Arc::new(AtomicUsize::new(0)),
        })
        .expect("Consumer creation failed")
}

// All produced messages should be consumed.
#[tokio::test]
async fn test_produce_consume_iter() {
    let _r = env_logger::try_init();

    let start_time = current_time_millis();
    let topic_name = rand_test_topic();
    let message_map = populate_topic(&topic_name, 100, &value_fn, &key_fn, None, None).await;
    let consumer = create_base_consumer(&rand_test_group(), None);
    consumer.subscribe(&[topic_name.as_str()]).unwrap();

    for message in consumer.iter().take(100) {
        match message {
            Ok(m) => {
                let id = message_map[&(m.partition(), m.offset())];
                match m.timestamp() {
                    Timestamp::CreateTime(timestamp) => assert!(timestamp >= start_time),
                    _ => panic!("Expected createtime for message timestamp")
                };
                assert_eq!(m.payload_view::<str>().unwrap().unwrap(), value_fn(id));
                assert_eq!(m.key_view::<str>().unwrap().unwrap(), key_fn(id));
                assert_eq!(m.topic(), topic_name.as_str());
            },
            Err(e) => panic!("Error receiving message: {:?}", e)
        }
    }
}

// All produced messages should be consumed.
#[tokio::test]
async fn test_produce_consume_base() {
    let _r = env_logger::try_init();

    let start_time = current_time_millis();
    let topic_name = rand_test_topic();
    let message_map = populate_topic(&topic_name, 100, &value_fn, &key_fn, None, None).await;
    let consumer = create_stream_consumer(&rand_test_group(), None);
    consumer.subscribe(&[topic_name.as_str()]).unwrap();

    let _consumer_future = consumer.start()
        .take(100)
        .for_each(|message| {
            match message {
                Ok(m) => {
                    let id = message_map[&(m.partition(), m.offset())];
                    match m.timestamp() {
                        Timestamp::CreateTime(timestamp) => assert!(timestamp >= start_time),
                        _ => panic!("Expected createtime for message timestamp")
                    };
                    assert_eq!(m.payload_view::<str>().unwrap().unwrap(), value_fn(id));
                    assert_eq!(m.key_view::<str>().unwrap().unwrap(), key_fn(id));
                    assert_eq!(m.topic(), topic_name.as_str());
                },
                Err(e) => panic!("Error receiving message: {:?}", e)
            };
            futures::future::ready(())
        }).await;

    consumer.stop();
}

// Seeking should allow replaying messages and skipping messages.
#[test]
fn test_produce_consume_seek() {
    let _r = env_logger::try_init();

    let topic_name = rand_test_topic();
    populate_topic(&topic_name, 5, &value_fn, &key_fn, Some(0), None);
    let consumer = create_base_consumer(&rand_test_group(), None);
    consumer.subscribe(&[topic_name.as_str()]).unwrap();

    for (i, message) in consumer.iter().take(3).enumerate() {
        match message {
            Ok(message) => assert_eq!(dbg!(message.offset()), i as i64),
            Err(e) => panic!("Error receiving message: {:?}", e),
        }
    }

    consumer
        .seek(&topic_name, 0, Offset::Offset(1), None)
        .unwrap();

    for (i, message) in consumer.iter().take(3).enumerate() {
        match message {
            Ok(message) => assert_eq!(message.offset(), i as i64 + 1),
            Err(e) => panic!("Error receiving message: {:?}", e),
        }
    }

    consumer.seek(&topic_name, 0, Offset::End, None).unwrap();

    ensure_empty(&consumer, "There should be no messages left");
}

// All produced messages should be consumed.
#[tokio::test]
async fn test_produce_consume_base_assign() {
    let _r = env_logger::try_init();

    let topic_name = rand_test_topic();
    populate_topic(&topic_name, 10, &value_fn, &key_fn, Some(0), None).await;
    populate_topic(&topic_name, 10, &value_fn, &key_fn, Some(1), None).await;
    populate_topic(&topic_name, 10, &value_fn, &key_fn, Some(2), None).await;
    let consumer = create_stream_consumer(&rand_test_group(), None);
    let mut tpl = TopicPartitionList::new();
    tpl.add_partition_offset(&topic_name, 0, Offset::Beginning);
    tpl.add_partition_offset(&topic_name, 1, Offset::Offset(2));
    tpl.add_partition_offset(&topic_name, 2, Offset::Offset(9));
    consumer.assign(&tpl).unwrap();

    let mut partition_count: Vec<usize> = vec![0, 0, 0];

    let _consumer_future = consumer.start()
        .take(19)
        .for_each(|message| {
            match message {
                Ok(m) => partition_count[m.partition() as usize] += 1,
                Err(e) => panic!("Error receiving message: {:?}", e)
            };
            futures::future::ready(())
        }).await;

    consumer.stop();

    assert_eq!(partition_count, vec![10, 8, 1]);
}

// All produced messages should be consumed.
#[tokio::test]
async fn test_produce_consume_with_timestamp() {
    let _r = env_logger::try_init();

    let topic_name = rand_test_topic();
    let message_map = populate_topic(&topic_name, 100, &value_fn, &key_fn, Some(0), Some(1111)).await;
    let consumer = create_stream_consumer(&rand_test_group(), None);
    consumer.subscribe(&[topic_name.as_str()]).unwrap();

    let _consumer_future = consumer.start()
        .take(100)
        .for_each(|message| {
            match message {
                Ok(m) => {
                    let id = message_map[&(m.partition(), m.offset())];
                    assert_eq!(m.timestamp(), Timestamp::CreateTime(1111));
                    assert_eq!(m.payload_view::<str>().unwrap().unwrap(), value_fn(id));
                    assert_eq!(m.key_view::<str>().unwrap().unwrap(), key_fn(id));
                },
                Err(e) => panic!("Error receiving message: {:?}", e)
            };
            futures::future::ready(())
        }).await;

    populate_topic(&topic_name, 10, &value_fn, &key_fn, Some(0), Some(999_999)).await;

    // Lookup the offsets
    let tpl = consumer.offsets_for_timestamp(999_999, Duration::from_secs(10)).unwrap();
    let tp = tpl.find_partition(&topic_name, 0).unwrap();
    assert_eq!(tp.topic(), topic_name);
    assert_eq!(tp.offset(), Offset::Offset(100));
    assert_eq!(tp.partition(), 0);
    assert_eq!(tp.error(), Ok(()));

    consumer.stop();
}

#[tokio::test]
async fn test_consume_with_no_message_error() {
    let _r = env_logger::try_init();

    let consumer = create_stream_consumer(&rand_test_group(), None);

    let mut message_stream = consumer.start_with(Duration::from_millis(200), true);

    let mut first_poll_time = None;
    let mut timeouts_count = 0;
    while let Some(message) = message_stream.next().await {
        match message {
            Err(KafkaError::NoMessageReceived) => {
                debug!("No message received");
                // TODO: use entry interface for Options once available
                if first_poll_time.is_none() {
                    first_poll_time = Some(Instant::now());
                }
                timeouts_count += 1;
                if timeouts_count == 26 {
                    break;
                }
            }
            Ok(m) => panic!("A message was actually received: {:?}", m),
            Err(e) => panic!("Unexpected error while receiving message: {:?}", e)
        };
    }

    consumer.stop();

    assert_eq!(timeouts_count, 26);
    // It should take 5000ms
    println!("Duration: {:?}", first_poll_time.unwrap().elapsed());
    assert!(first_poll_time.unwrap().elapsed() < Duration::from_millis(7000));
    assert!(first_poll_time.unwrap().elapsed() > Duration::from_millis(4500));
}



// TODO: add check that commit cb gets called correctly
#[tokio::test]
async fn test_consumer_commit_message() {
    let _r = env_logger::try_init();

    let topic_name = rand_test_topic();
    populate_topic(&topic_name, 10, &value_fn, &key_fn, Some(0), None).await;
    populate_topic(&topic_name, 11, &value_fn, &key_fn, Some(1), None).await;
    populate_topic(&topic_name, 12, &value_fn, &key_fn, Some(2), None).await;
    let consumer = create_stream_consumer(&rand_test_group(), None);
    consumer.subscribe(&[topic_name.as_str()]).unwrap();

    let _consumer_future = consumer.start()
        .take(33)
        .for_each(|message| {
            match message {
                Ok(m) => {
                    if m.partition() == 1 {
                        consumer.commit_message(&m, CommitMode::Async).unwrap();
                    }
                },
                Err(e) => panic!("error receiving message: {:?}", e)
            };
            futures::future::ready(())
        });

    let timeout = Duration::from_secs(5);
    assert_eq!(consumer.fetch_watermarks(&topic_name, 0, timeout).unwrap(), (0, 10));
    assert_eq!(consumer.fetch_watermarks(&topic_name, 1, timeout).unwrap(), (0, 11));
    assert_eq!(consumer.fetch_watermarks(&topic_name, 2, timeout).unwrap(), (0, 12));

    let mut assignment = TopicPartitionList::new();
    assignment.add_partition_offset(&topic_name, 0, Offset::Invalid);
    assignment.add_partition_offset(&topic_name, 1, Offset::Invalid);
    assignment.add_partition_offset(&topic_name, 2, Offset::Invalid);
    assert_eq!(assignment, consumer.assignment().unwrap());

    let mut committed = TopicPartitionList::new();
    committed.add_partition_offset(&topic_name, 0, Offset::Invalid);
    committed.add_partition_offset(&topic_name, 1, Offset::Offset(11));
    committed.add_partition_offset(&topic_name, 2, Offset::Invalid);
    assert_eq!(committed, consumer.committed(timeout).unwrap());

    let mut position = TopicPartitionList::new();
    position.add_partition_offset(&topic_name, 0, Offset::Offset(10));
    position.add_partition_offset(&topic_name, 1, Offset::Offset(11));
    position.add_partition_offset(&topic_name, 2, Offset::Offset(12));
    assert_eq!(position, consumer.position().unwrap());

    consumer.stop();
}

#[tokio::test]
async fn test_consumer_store_offset_commit() {
    let _r = env_logger::try_init();

    let topic_name = rand_test_topic();
    populate_topic(&topic_name, 10, &value_fn, &key_fn, Some(0), None).await;
    populate_topic(&topic_name, 11, &value_fn, &key_fn, Some(1), None).await;
    populate_topic(&topic_name, 12, &value_fn, &key_fn, Some(2), None).await;
    let mut config = HashMap::new();
    config.insert("enable.auto.offset.store", "false");
    config.insert("enable.partition.eof", "true");
    let consumer = create_stream_consumer(&rand_test_group(), Some(config));
    consumer.subscribe(&[topic_name.as_str()]).unwrap();

    let _consumer_future = consumer.start()
        .take(36)
        .for_each(|message| {
            match message {
                Ok(m) => {
                    if m.partition() == 1 {
                        consumer.store_offset(&m).unwrap();
                    }
                },
                Err(KafkaError::PartitionEOF(_)) => {},
                Err(e) => panic!("Error receiving message: {:?}", e)
            };
            futures::future::ready(())
        }).await;

    // Commit the whole current state
    consumer.commit_consumer_state(CommitMode::Sync).unwrap();

    let timeout = Duration::from_secs(5);
    assert_eq!(consumer.fetch_watermarks(&topic_name, 0, timeout).unwrap(), (0, 10));
    assert_eq!(consumer.fetch_watermarks(&topic_name, 1, timeout).unwrap(), (0, 11));
    assert_eq!(consumer.fetch_watermarks(&topic_name, 2, timeout).unwrap(), (0, 12));

    let mut assignment = TopicPartitionList::new();
    assignment.add_partition_offset(&topic_name, 0, Offset::Invalid);
    assignment.add_partition_offset(&topic_name, 1, Offset::Invalid);
    assignment.add_partition_offset(&topic_name, 2, Offset::Invalid);
    assert_eq!(assignment, consumer.assignment().unwrap());

    let mut committed = TopicPartitionList::new();
    committed.add_partition_offset(&topic_name, 0, Offset::Invalid);
    committed.add_partition_offset(&topic_name, 1, Offset::Offset(11));
    committed.add_partition_offset(&topic_name, 2, Offset::Invalid);
    assert_eq!(committed, consumer.committed(timeout).unwrap());

    let mut position = TopicPartitionList::new();
    position.add_partition_offset(&topic_name, 0, Offset::Offset(10));
    position.add_partition_offset(&topic_name, 1, Offset::Offset(11));
    position.add_partition_offset(&topic_name, 2, Offset::Offset(12));
    assert_eq!(position, consumer.position().unwrap());
<<<<<<< HEAD

    consumer.stop();
=======
}

fn ensure_empty<C: ConsumerContext>(consumer: &BaseConsumer<C>, err_msg: &str) {
    const MAX_TRY_TIME: Duration = Duration::from_secs(2);
    let start = Instant::now();
    while start.elapsed() < MAX_TRY_TIME {
        assert!(consumer.poll(MAX_TRY_TIME).is_none(), "{}", err_msg);
    }
}

#[test]
fn test_pause_resume_consumer_iter() {
    const PAUSE_COUNT: i32 = 3;
    const MESSAGE_COUNT: i32 = 300;
    const MESSAGES_PER_PAUSE: i32 = MESSAGE_COUNT / PAUSE_COUNT;

    let _r = env_logger::try_init();

    let topic_name = rand_test_topic();
    populate_topic(
        &topic_name,
        MESSAGE_COUNT,
        &value_fn,
        &key_fn,
        Some(0),
        None,
    );
    let group_id = rand_test_group();
    let consumer = create_base_consumer(&group_id, None);
    consumer.subscribe(&[topic_name.as_str()]).unwrap();

    for _ in 0..PAUSE_COUNT {
        let mut num_taken = 0;
        for message in consumer.iter().take(MESSAGES_PER_PAUSE as usize) {
            message.unwrap();
            num_taken += 1;
        }
        assert_eq!(num_taken, MESSAGES_PER_PAUSE);

        let partitions = consumer.assignment().unwrap();
        assert!(partitions.count() > 0);
        consumer.pause(&partitions).unwrap();

        ensure_empty(
            &consumer,
            "Partition is paused - we should not receive anything",
        );

        consumer.resume(&partitions).unwrap();
    }

    ensure_empty(&consumer, "There should be no messages left");
}

// All produced messages should be consumed.
#[test]
fn test_produce_consume_message_queue_nonempty_callback() {
    let _r = env_logger::try_init();

    let topic_name = rand_test_topic();

    let consumer: BaseConsumer<_> = consumer_config(&rand_test_group(), None)
        .create_with_context(TestContext {
            _n: 64,
            wakeups: Arc::new(AtomicUsize::new(0)),
        })
        .expect("Consumer creation failed");
    consumer.subscribe(&[topic_name.as_str()]).unwrap();

    let wakeups = consumer.context().wakeups.clone();
    let wait_for_wakeups = |target| {
        let start = Instant::now();
        let timeout = Duration::from_secs(15);
        loop {
            let w = wakeups.load(Ordering::SeqCst);
            if w == target {
                break;
            } else if w > target {
                panic!("wakeups {} exceeds target {}", w, target);
            }
            thread::sleep(Duration::from_millis(100));
            if start.elapsed() > timeout {
                panic!("timeout exceeded while waiting for wakeup");
            }
        }
    };

    // Initiate connection.
    assert!(consumer.poll(Duration::from_secs(0)).is_none());

    // Expect one initial rebalance callback.
    wait_for_wakeups(1);

    // Expect no additional wakeups for 1s.
    std::thread::sleep(Duration::from_secs(1));
    assert_eq!(wakeups.load(Ordering::SeqCst), 1);

    // Verify there are no messages waiting.
    assert!(consumer.poll(Duration::from_secs(0)).is_none());

    // Populate the topic, and expect a wakeup notifying us of the new messages.
    populate_topic(&topic_name, 2, &value_fn, &key_fn, None, None);
    wait_for_wakeups(2);

    // Read one of the messages.
    assert!(consumer.poll(Duration::from_secs(0)).is_some());

    // Add more messages to the topic. Expect no additional wakeups, as the
    // queue is not fully drained, for 1s.
    populate_topic(&topic_name, 2, &value_fn, &key_fn, None, None);
    std::thread::sleep(Duration::from_secs(1));
    assert_eq!(wakeups.load(Ordering::SeqCst), 2);

    // Drain the consumer.
    assert_eq!(consumer.iter().take(3).count(), 3);

    // Expect no additional wakeups for 1s.
    std::thread::sleep(Duration::from_secs(1));
    assert_eq!(wakeups.load(Ordering::SeqCst), 2);

    // Add another message, and expect a wakeup.
    populate_topic(&topic_name, 1, &value_fn, &key_fn, None, None);
    wait_for_wakeups(3);
>>>>>>> 82d5ecdf
}<|MERGE_RESOLUTION|>--- conflicted
+++ resolved
@@ -11,15 +11,12 @@
 mod utils;
 use utils::*;
 
-<<<<<<< HEAD
-=======
+use std::time::{Duration, Instant};
 use std::collections::HashMap;
 use std::sync::atomic::{AtomicUsize, Ordering};
 use std::sync::Arc;
 use std::thread;
->>>>>>> 82d5ecdf
 use std::time::{Duration, Instant};
-use std::collections::HashMap;
 
 struct TestContext {
     _n: i64, // Add data for memory access validation
@@ -411,10 +408,8 @@
     position.add_partition_offset(&topic_name, 1, Offset::Offset(11));
     position.add_partition_offset(&topic_name, 2, Offset::Offset(12));
     assert_eq!(position, consumer.position().unwrap());
-<<<<<<< HEAD
 
     consumer.stop();
-=======
 }
 
 fn ensure_empty<C: ConsumerContext>(consumer: &BaseConsumer<C>, err_msg: &str) {
@@ -538,5 +533,4 @@
     // Add another message, and expect a wakeup.
     populate_topic(&topic_name, 1, &value_fn, &key_fn, None, None);
     wait_for_wakeups(3);
->>>>>>> 82d5ecdf
 }